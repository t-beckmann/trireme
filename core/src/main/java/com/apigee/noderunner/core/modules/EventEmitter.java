--- conflicted
+++ resolved
@@ -45,19 +45,11 @@
     public Object registerExports(Context cx, Scriptable scope, ScriptRunner runner)
         throws InvocationTargetException, IllegalAccessException, InstantiationException
     {
-<<<<<<< HEAD
         Scriptable exports = cx.newObject(scope);
         exports.setPrototype(scope);
         exports.setParentScope(null);
 
         ScriptableObject.defineClass(exports, EventEmitterImpl.class);
-=======
-        ScriptableObject.defineClass(scope, EventEmitterImpl.class);
-
-        Scriptable exports = cx.newObject(scope);
-        exports.put("EventEmitter", exports, scope.get(CLASS_NAME, scope));
-
->>>>>>> bb6c91f3
         return exports;
     }
 
@@ -75,28 +67,17 @@
         @JSFunction
         public static void addListener(Context ctx, Scriptable thisObj, Object[] args, Function caller)
         {
-<<<<<<< HEAD
-            on(ctx, thisObj, args, caller);
-=======
             EventEmitterImpl.on(ctx, thisObj, args, caller);
->>>>>>> bb6c91f3
         }
 
         @JSFunction
         public static void on(Context ctx, Scriptable thisObj, Object[] args, Function caller)
         {
-<<<<<<< HEAD
-            EventEmitterImpl ee = (EventEmitterImpl)thisObj;
+            EventEmitterImpl thisClass = ScriptableUtils.prototypeCast(thisObj, EventEmitterImpl.class);
             String event = stringArg(args, 0);
             Function listener = functionArg(args, 1, true);
-            ee.register(event, listener, false);
-=======
-            EventEmitterImpl thisClass = ScriptableUtils.prototypeCast(thisObj, EventEmitterImpl.class);
-            String event = stringArg(args, 0);
-            Function listener = functionArg(args, 1, true);
 
             thisClass.register(event, listener, false);
->>>>>>> bb6c91f3
         }
 
         @JSFunction
@@ -132,7 +113,12 @@
             String event = stringArg(args, 0);
             Function listener = functionArg(args, 1, true);
 
-            List<Lsnr> ls = thisClass.listeners.get(event);
+            thisClass.removeListener(event, listener);
+        }
+
+        public void removeListener(String event, Function listener)
+        {
+            List<Lsnr> ls = listeners.get(event);
             if (ls != null) {
                 Iterator<Lsnr> i = ls.iterator();
                 while (i.hasNext()) {
